--- conflicted
+++ resolved
@@ -77,38 +77,6 @@
 }
 
 #[tokio::test(flavor = "multi_thread")]
-<<<<<<< HEAD
-#[cfg(not(tarpaulin))]
-=======
-async fn test_host_component() {
-    let stdout = run_core_wasi_test(["multiply", "5"], |_| {}).await.unwrap();
-    assert_eq!(stdout, "10");
-}
-
-#[tokio::test(flavor = "multi_thread")]
-async fn test_host_component_data_update() {
-    let engine = test_engine();
-    let multiplier_handle = engine
-        .find_host_component_handle::<MultiplierHostComponent>()
-        .unwrap();
-
-    let stdout = run_core_wasi_test_engine(
-        &engine,
-        ["multiply", "5"],
-        |store_builder| {
-            store_builder
-                .host_components_data()
-                .set(multiplier_handle, Multiplier(100));
-        },
-        |_| {},
-    )
-    .await
-    .unwrap();
-    assert_eq!(stdout, "500");
-}
-
-#[tokio::test(flavor = "multi_thread")]
->>>>>>> bac388d0
 async fn test_panic() {
     let err = run_test(["panic"], |_| {}, |_| {}).await.unwrap_err();
     let trap = err.downcast::<Trap>().expect("trap");
